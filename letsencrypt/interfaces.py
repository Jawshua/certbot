"""Let's Encrypt client interfaces."""
import zope.interface

# pylint: disable=no-self-argument,no-method-argument,no-init,inherit-non-class
# pylint: disable=too-few-public-methods


class IPluginFactory(zope.interface.Interface):
    """IPlugin factory.

    Objects providing this interface will be called without satisfying
    any entry point "extras" (extra dependencies) you might have defined
    for your plugin, e.g (excerpt from ``setup.py`` script)::

      setup(
          ...
          entry_points={
              'letsencrypt.plugins': [
                  'name=example_project.plugin[plugin_deps]',
              ],
          },
          extras_require={
              'plugin_deps': ['dep1', 'dep2'],
          }
      )

    Therefore, make sure such objects are importable and usable without
    extras. This is necessary, because CLI does the following operations
    (in order):

      - loads an entry point,
      - calls `inject_parser_options`,
      - requires an entry point,
      - creates plugin instance (`__call__`).

    """

    description = zope.interface.Attribute("Short plugin description")

    def __call__(config, name):
        """Create new `IPlugin`.

        :param IConfig config: Configuration.
        :param str name: Unique plugin name.

        """

    def inject_parser_options(parser, name):
        """Inject argument parser options (flags).

        1. Be nice and prepend all options and destinations with
        `~.common.option_namespace` and `~common.dest_namespace`.

        2. Inject options (flags) only. Positional arguments are not
        allowed, as this would break the CLI.

        :param ArgumentParser parser: (Almost) top-level CLI parser.
        :param str name: Unique plugin name.

        """


class IPlugin(zope.interface.Interface):
    """Let's Encrypt plugin."""

    def prepare():
        """Prepare the plugin.

         Finish up any additional initialization.

         :raises letsencrypt.errors.LetsEncryptMisconfigurationError:
             when full initialization cannot be completed. Plugin will be
             displayed on a list of available plugins.
         :raises letsencrypt.errors.LetsEncryptNoInstallationError:
             when the necessary programs/files cannot be located. Plugin
             will NOT be displayed on a list of available plugins.

        """

    def more_info():
        """Human-readable string to help the user.

        Should describe the steps taken and any relevant info to help the user
        decide which plugin to use.

        """


class IAuthenticator(IPlugin):
    """Generic Let's Encrypt Authenticator.

    Class represents all possible tools processes that have the
    ability to perform challenges and attain a certificate.

    """

    def get_chall_pref(domain):
        """Return list of challenge preferences.

        :param str domain: Domain for which challenge preferences are sought.

        :returns: List of challege types (subclasses of
            :class:`acme.challenges.Challenge`) with the most
            preferred challenges first. If a type is not specified, it means the
            Authenticator cannot perform the challenge.
        :rtype: list

        """

    def perform(achalls):
        """Perform the given challenge.

        :param list achalls: Non-empty (guaranteed) list of
            :class:`~letsencrypt.achallenges.AnnotatedChallenge`
            instances, such that it contains types found within
            :func:`get_chall_pref` only.

        :returns: List of ACME
            :class:`~acme.challenges.ChallengeResponse` instances
            or if the :class:`~acme.challenges.Challenge` cannot
            be fulfilled then:

            ``None``
              Authenticator can perform challenge, but not at this time.
            ``False``
              Authenticator will never be able to perform (error).

        :rtype: :class:`list` of
            :class:`acme.challenges.ChallengeResponse`

        """

    def cleanup(achalls):
        """Revert changes and shutdown after challenges complete.

        :param list achalls: Non-empty (guaranteed) list of
            :class:`~letsencrypt.achallenges.AnnotatedChallenge`
            instances, a subset of those previously passed to :func:`perform`.

        """


class IConfig(zope.interface.Interface):
    """Let's Encrypt user-supplied configuration.

    .. warning:: The values stored in the configuration have not been
        filtered, stripped or sanitized.

    """
    server = zope.interface.Attribute(
        "CA hostname (and optionally :port). The server certificate must "
        "be trusted in order to avoid further modifications to the client.")
    email = zope.interface.Attribute(
        "Email used for registration and recovery contact.")
    rsa_key_size = zope.interface.Attribute("Size of the RSA key.")

    config_dir = zope.interface.Attribute("Configuration directory.")
    work_dir = zope.interface.Attribute("Working directory.")
    backup_dir = zope.interface.Attribute("Configuration backups directory.")
    temp_checkpoint_dir = zope.interface.Attribute(
        "Temporary checkpoint directory.")
    in_progress_dir = zope.interface.Attribute(
        "Directory used before a permanent checkpoint is finalized.")
    cert_key_backup = zope.interface.Attribute(
        "Directory where all certificates and keys are stored. "
        "Used for easy revocation.")
    accounts_dir = zope.interface.Attribute(
        "Directory where all account information is stored.")
    account_keys_dir = zope.interface.Attribute(
        "Directory where all account keys are stored.")
    rec_token_dir = zope.interface.Attribute(
        "Directory where all recovery tokens are saved.")

<<<<<<< HEAD
    key_dir = zope.interface.Attribute("Keys storage.")
    cert_dir = zope.interface.Attribute("Certificates and CSRs storage.")
=======
    renewer_config_file = zope.interface.Attribute(
        "Location of renewal configuration file.")

    cert_path = zope.interface.Attribute("Let's Encrypt certificate file path.")
    chain_path = zope.interface.Attribute("Let's Encrypt chain file path.")
>>>>>>> e15b7b4d

    test_mode = zope.interface.Attribute(
        "Test mode. Disables certificate verification.")


class IInstaller(IPlugin):
    """Generic Let's Encrypt Installer Interface.

    Represents any server that an X509 certificate can be placed.

    """

    def get_all_names():
        """Returns all names that may be authenticated."""

    def deploy_cert(domain, cert_path, key_path, chain_path=None):
        """Deploy certificate.

        :param str domain: domain to deploy certificate file
        :param str cert_path: absolute path to the certificate file
        :param str key_path: absolute path to the private key file
        :param str chain_path: absolute path to the certificate chain file

        """

    def enhance(domain, enhancement, options=None):
        """Perform a configuration enhancement.

        :param str domain: domain for which to provide enhancement
        :param str enhancement: An enhancement as defined in
            :const:`~letsencrypt.constants.ENHANCEMENTS`
        :param options: Flexible options parameter for enhancement.
            Check documentation of
            :const:`~letsencrypt.constants.ENHANCEMENTS`
            for expected options for each enhancement.

        """

    def supported_enhancements():
        """Returns a list of supported enhancements.

        :returns: supported enhancements which should be a subset of
            :const:`~letsencrypt.constants.ENHANCEMENTS`
        :rtype: :class:`list` of :class:`str`

        """

    def get_all_certs_keys():
        """Retrieve all certs and keys set in configuration.

        :returns: tuples with form `[(cert, key, path)]`, where:

            - `cert` - str path to certificate file
            - `key` - str path to associated key file
            - `path` - file path to configuration file

        :rtype: list

        """

    def save(title=None, temporary=False):
        """Saves all changes to the configuration files.

        Both title and temporary are needed because a save may be
        intended to be permanent, but the save is not ready to be a full
        checkpoint

        :param str title: The title of the save. If a title is given, the
            configuration will be saved as a new checkpoint and put in a
            timestamped directory. `title` has no effect if temporary is true.

        :param bool temporary: Indicates whether the changes made will
            be quickly reversed in the future (challenges)

        """

    def rollback_checkpoints(rollback=1):
        """Revert `rollback` number of configuration checkpoints."""

    def view_config_changes():
        """Display all of the LE config changes."""

    def config_test():
        """Make sure the configuration is valid."""

    def restart():
        """Restart or refresh the server content."""


class IDisplay(zope.interface.Interface):
    """Generic display."""

    def notification(message, height, pause):
        """Displays a string message

        :param str message: Message to display
        :param int height: Height of dialog box if applicable
        :param bool pause: Whether or not the application should pause for
            confirmation (if available)

        """

    def menu(message, choices,
             ok_label="OK", cancel_label="Cancel", help_label=""):
        """Displays a generic menu.

        :param str message: message to display

        :param choices: choices
        :type choices: :class:`list` of :func:`tuple` or :class:`str`

        :param str ok_label: label for OK button
        :param str cancel_label: label for Cancel button
        :param str help_label: label for Help button

        :returns: tuple of (`code`, `index`) where
            `code` - str display exit code
            `index` - int index of the user's selection

        """

    def input(message):
        """Accept input from the user.

        :param str message: message to display to the user

        :returns: tuple of (`code`, `input`) where
            `code` - str display exit code
            `input` - str of the user's input
        :rtype: tuple

        """

    def yesno(message, yes_label="Yes", no_label="No"):
        """Query the user with a yes/no question.

        Yes and No label must begin with different letters.

        :param str message: question for the user

        :returns: True for "Yes", False for "No"
        :rtype: bool

        """

    def checklist(message, tags, default_state):
        """Allow for multiple selections from a menu.

        :param str message: message to display to the user
        :param list tags: where each is of type :class:`str` len(tags) > 0
        :param bool default_status: If True, items are in a selected state by
            default.

        """


class IValidator(zope.interface.Interface):
    """Configuration validator."""

    def redirect(name):
        """Verify redirect to HTTPS."""

    def ocsp_stapling(name):
        """Verify ocsp stapling for domain."""

    def https(names):
        """Verify HTTPS is enabled for domain."""

    def hsts(name):
        """Verify HSTS header is enabled."""<|MERGE_RESOLUTION|>--- conflicted
+++ resolved
@@ -171,16 +171,11 @@
     rec_token_dir = zope.interface.Attribute(
         "Directory where all recovery tokens are saved.")
 
-<<<<<<< HEAD
     key_dir = zope.interface.Attribute("Keys storage.")
     cert_dir = zope.interface.Attribute("Certificates and CSRs storage.")
-=======
+
     renewer_config_file = zope.interface.Attribute(
         "Location of renewal configuration file.")
-
-    cert_path = zope.interface.Attribute("Let's Encrypt certificate file path.")
-    chain_path = zope.interface.Attribute("Let's Encrypt chain file path.")
->>>>>>> e15b7b4d
 
     test_mode = zope.interface.Attribute(
         "Test mode. Disables certificate verification.")
