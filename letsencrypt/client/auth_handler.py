--- conflicted
+++ resolved
@@ -156,14 +156,6 @@
 
         for dom in self.domains:
             flat_client.extend(ichall.chall for ichall in self.client_c[dom])
-<<<<<<< HEAD
-            flat_auth.extend(ichall.chall for ichall in self.dv_c[dom])
-        try:
-            if flat_client:
-                client_resp = self.client_auth.perform(flat_client)
-            if flat_auth:
-                dv_resp = self.dv_auth.perform(flat_auth)
-=======
             flat_dv.extend(ichall.chall for ichall in self.dv_c[dom])
 
         client_resp = []
@@ -173,7 +165,6 @@
                 client_resp = self.client_auth.perform(flat_client)
             if flat_dv:
                 dv_resp = self.dv_auth.perform(flat_dv)
->>>>>>> 9d090017
         # This will catch both specific types of errors.
         except errors.LetsEncryptAuthHandlerError as err:
             logging.critical("Failure in setting up challenges:")
