--- conflicted
+++ resolved
@@ -8,15 +8,9 @@
 import M2Crypto
 
 from letsencrypt.client import acme
-<<<<<<< HEAD
-from letsencrypt.client import CONFIG
 from letsencrypt.client import errors
 from letsencrypt.client import le_util
-=======
-from letsencrypt.client import crypto_util
-from letsencrypt.client import display
-from letsencrypt.client import interfaces
->>>>>>> 92dae393
+
 from letsencrypt.client import network
 
 from letsencrypt.client.display import display_util
@@ -26,29 +20,16 @@
 class Revoker(object):
     """A revocation class for LE.
 
-<<<<<<< HEAD
     ..todo:: Add a method to specify your own certificate for revocation - CLI
 
     :ivar network: Network object
     :type network: :class:`letsencrypt.client.network`
 
     :ivar installer: Installer object
-    :type installer: :class:`letsencrypt.client.interfaces.IInstaller`
-
-    """
-
-    list_path = os.path.join(CONFIG.CERT_KEY_BACKUP, "LIST")
-    marked_path = os.path.join(CONFIG.CERT_KEY_BACKUP, "MARKED")
-
-    def __init__(self, server, installer):
-        self.network = network.Network(server)
-        self.installer = installer
-        # This will go through and make sure that nothing almost got revoked...
-        # but didn't quite make it... also, guarantees no orphan cert/key files
-        self.recovery_routine()
-=======
+    :type installer: :class:`~letsencrypt.client.interfaces.IInstaller`
+
     :ivar config: Configuration.
-    :type config: :class:`letsencrypt.client.interfaces.IConfig`
+    :type config: :class:`~letsencrypt.client.interfaces.IConfig`
 
     """
 
@@ -56,7 +37,15 @@
         self.network = network.Network(config.server)
         self.installer = installer
         self.config = config
->>>>>>> 92dae393
+
+        # This will go through and make sure that nothing almost got revoked...
+        # but didn't quite make it... also, guarantees no orphan cert/key files
+        self.recovery_routine()
+
+        # TODO: WTF do I do with these...
+        self.list_path = os.path.join(config.cert_key_backup, "LIST")
+        self.marked_path = os.path.join(config.cert_key_backup, "MARKED")
+
 
     def revoke_from_interface(self, cert):
         """Handle ACME "revocation" phase.
@@ -102,9 +91,9 @@
 
     def recovery_routine(self):
         """Intended to make sure files aren't orphaned."""
-        if not os.path.isfile(Revoker.marked_path):
+        if not os.path.isfile(self.marked_path):
             return
-        with open(Revoker.marked_path, "r") as marked_file:
+        with open(self.marked_path, "r") as marked_file:
             csvreader = csv.reader(marked_file)
             for row in csvreader:
                 self.revoke(row[0], row[1])
@@ -118,23 +107,18 @@
         if os.path.isfile(Revoker.marked_path):
             raise errors.LetsEncryptRevokerError(
                 "MARKED file was never cleaned.")
-        with open(Revoker.marked_path, "w") as marked_file:
+        with open(self.marked_path, "w") as marked_file:
             csvwriter = csv.writer(marked_file)
             csvwriter.writerow([cert.backup_path, cert.backup_key_path])
 
     def _remove_mark(self):  # pylint: disable=no-self-use
         """Remove the marked file."""
-        os.remove(Revoker.marked_path)
+        os.remove(self.marked_path)
 
     def display_menu(self):
         """List trusted Let's Encrypt certificates."""
-<<<<<<< HEAD
-=======
-        list_file = os.path.join(self.config.cert_key_backup, "LIST")
-        certs = []
->>>>>>> 92dae393
-
-        if not os.path.isfile(Revoker.list_path):
+
+        if not os.path.isfile(self.list_path):
             logging.info(
                 "You don't have any certificates saved from letsencrypt")
             return
@@ -154,18 +138,12 @@
         # pylint: disable=no-self-use
         """Populate a list of all the saved certs."""
         certs = []
-        with open(Revoker.list_path, "rb") as csvfile:
+        with open(self.list_path, "rb") as csvfile:
             csvreader = csv.reader(csvfile)
             # idx, orig_cert, orig_key
             for row in csvreader:
-<<<<<<< HEAD
                 # Generate backup key/cert names
-                b_k = os.path.join(CONFIG.CERT_KEY_BACKUP,
-=======
-                cert = crypto_util.get_cert_info(row[1])
-
                 b_k = os.path.join(self.config.cert_key_backup,
->>>>>>> 92dae393
                                    os.path.basename(row[2]) + "_" + row[0])
                 b_c = os.path.join(self.config.cert_key_backup,
                                    os.path.basename(row[1]) + "_" + row[0])
@@ -212,20 +190,15 @@
         :type cert: :class:`letsencrypt.client.revoker.Cert`
 
         """
-<<<<<<< HEAD
         self._remove_cert_from_list(cert)
 
         # Remove files
         os.remove(cert.backup_path)
         os.remove(cert.backup_key_path)
-=======
-        list_file = os.path.join(self.config.cert_key_backup, "LIST")
-        list_file2 = os.path.join(self.config.cert_key_backup, "LIST.tmp")
->>>>>>> 92dae393
 
     def _remove_cert_from_list(self, cert):  # pylint: disable=no-self-use
         """Remove a certificate from the LIST file."""
-        list_path2 = os.path.join(CONFIG.CERT_KEY_BACKUP, "LIST.tmp")
+        list_path2 = os.path.join(self.config.cert_key_backup, "LIST.tmp")
 
         with open(Revoker.list_path, "rb") as orgfile:
             csvreader = csv.reader(orgfile)
@@ -243,12 +216,14 @@
         os.remove(list_path2)
 
     @classmethod
-    def store_cert_key(cls, cert_path, key_path, encrypt=False):
+    def store_cert_key(cls, cert_path, key_path, config, encrypt=False):
         """Store certificate key. (Used to allow quick revocation)
 
         :param str cert_path: Path to a certificate file.
         :param key_path: Authorized key for certificate
         :type key_path: :class:`letsencrypt.client.le_util.Key`
+        :ivar config: Configuration.
+        :type config: :class:`~letsencrypt.client.interfaces.IConfig`
 
         :param bool encrypt: Should the certificate key be encrypted?
 
@@ -256,7 +231,8 @@
         :rtype: bool
 
         """
-        le_util.make_or_verify_dir(CONFIG.CERT_KEY_BACKUP, 0o700)
+        list_path = (config.cert_key_backup, "LIST")
+        le_util.make_or_verify_dir(config.cert_key_backup, 0o700)
         idx = 0
 
         if encrypt:
@@ -266,23 +242,23 @@
                 "next update!")
             return False
 
-        cls._append_index_file(cert_path, key_path)
+        cls._append_index_file(cert_path, key_path, list_path)
 
         shutil.copy2(key_path,
                      os.path.join(
-                         CONFIG.CERT_KEY_BACKUP,
+                         config.cert_key_backup,
                          os.path.basename(key_path) + "_" + str(idx)))
         shutil.copy2(cert_path,
                      os.path.join(
-                         CONFIG.CERT_KEY_BACKUP,
+                         config.cert_key_backup,
                          os.path.basename(cert_path) + "_" + str(idx)))
 
         return True
 
     @classmethod
-    def _append_index_file(cls, cert_path, key_path):
-        if os.path.isfile(Revoker.list_path):
-            with open(Revoker.list_path, 'r+b') as csvfile:
+    def _append_index_file(cls, cert_path, key_path, list_path):
+        if os.path.isfile(list_path):
+            with open(list_path, 'r+b') as csvfile:
                 csvreader = csv.reader(csvfile)
 
                 # Find the highest index in the file
@@ -292,7 +268,7 @@
                 csvwriter.writerow([str(idx), cert_path, key_path])
 
         else:
-            with open(Revoker.list_path, 'wb') as csvfile:
+            with open(list_path, 'wb') as csvfile:
                 csvwriter = csv.writer(csvfile)
                 csvwriter.writerow(["0", cert_path, key_path])
 
