"""Reverter class saves configuration checkpoints and allows for recovery."""
import logging
import os
import shutil
import time

import zope.component

<<<<<<< HEAD
from letsencrypt.client import CONFIG
=======
from letsencrypt.client import display
>>>>>>> 92dae393
from letsencrypt.client import errors
from letsencrypt.client import interfaces
from letsencrypt.client import le_util
from letsencrypt.client.display import display_util


class Reverter(object):
<<<<<<< HEAD
    """Reverter Class - save and revert configuration checkpoints"""
    def __init__(self, direc=None):
        if not direc:
            direc = {"backup": CONFIG.BACKUP_DIR,
                     "temp": CONFIG.TEMP_CHECKPOINT_DIR,
                     "progress": CONFIG.IN_PROGRESS_DIR}
        self.direc = direc
=======
    """Reverter Class - save and revert configuration checkpoints.

    :param config: Configuration.
    :type config: :class:`letsencrypt.client.interfaces.IConfig`

    """
    def __init__(self, config):
        self.config = config
>>>>>>> 92dae393

    def revert_temporary_config(self):
        """Reload users original configuration files after a temporary save.

        This function should reinstall the users original configuration files
        for all saves with temporary=True

        :raises :class:`errors.LetsEncryptReverterError`:
            Unable to revert config

        """
<<<<<<< HEAD
        if os.path.isdir(self.direc["temp"]):
            try:
                self._recover_checkpoint(self.direc["temp"])
            except errors.LetsEncryptReverterError:
                # We have a partial or incomplete recovery
                logging.fatal("Incomplete or failed recovery for %s",
                              self.direc["temp"])
=======
        if os.path.isdir(self.config.temp_checkpoint_dir):
            try:
                self._recover_checkpoint(self.config.temp_checkpoint_dir)
            except errors.LetsEncryptReverterError:
                # We have a partial or incomplete recovery
                logging.fatal("Incomplete or failed recovery for %s",
                              self.config.temp_checkpoint_dir)
>>>>>>> 92dae393
                raise errors.LetsEncryptReverterError(
                    "Unable to revert temporary config")

    def rollback_checkpoints(self, rollback=1):
        """Revert 'rollback' number of configuration checkpoints.

        :param int rollback: Number of checkpoints to reverse. A str num will be
           cast to an integer. So "2" is also acceptable.

        :raises :class:`letsencrypt.client.errors.LetsEncryptReverterError`: If
            there is a problem with the input or if the function is unable to
            correctly revert the configuration checkpoints.

        """
        try:
            rollback = int(rollback)
        except ValueError:
            logging.error("Rollback argument must be a positive integer")
            raise errors.LetsEncryptReverterError("Invalid Input")
        # Sanity check input
        if rollback < 0:
            logging.error("Rollback argument must be a positive integer")
            raise errors.LetsEncryptReverterError("Invalid Input")

<<<<<<< HEAD
        backups = os.listdir(self.direc["backup"])
=======
        backups = os.listdir(self.config.backup_dir)
>>>>>>> 92dae393
        backups.sort()

        if len(backups) < rollback:
            logging.warning("Unable to rollback %d checkpoints, only %d exist",
                            rollback, len(backups))

        while rollback > 0 and backups:
<<<<<<< HEAD
            cp_dir = os.path.join(self.direc["backup"], backups.pop())
=======
            cp_dir = os.path.join(self.config.backup_dir, backups.pop())
>>>>>>> 92dae393
            try:
                self._recover_checkpoint(cp_dir)
            except errors.LetsEncryptReverterError:
                logging.fatal("Failed to load checkpoint during rollback")
                raise errors.LetsEncryptReverterError(
                    "Unable to load checkpoint during rollback")
            rollback -= 1

    def view_config_changes(self):
        """Displays all saved checkpoints.

        All checkpoints are printed to the console.

        .. todo:: Decide on a policy for error handling, OSError IOError...

        """
<<<<<<< HEAD
        backups = os.listdir(self.direc["backup"])
=======
        backups = os.listdir(self.config.backup_dir)
>>>>>>> 92dae393
        backups.sort(reverse=True)

        if not backups:
            logging.info("The Let's Encrypt client has not saved any backups "
                         "of your configuration")
            return
        # Make sure there isn't anything unexpected in the backup folder
        # There should only be timestamped (float) directories
        try:
            for bkup in backups:
                float(bkup)
        except ValueError:
            raise errors.LetsEncryptReverterError(
<<<<<<< HEAD
                "Invalid directories in {0}".format(self.direc["backup"]))
=======
                "Invalid directories in {0}".format(self.config.backup_dir))
>>>>>>> 92dae393

        output = []
        for bkup in backups:
            output.append(time.ctime(float(bkup)))
<<<<<<< HEAD
            cur_dir = os.path.join(self.direc["backup"], bkup)
=======
            cur_dir = os.path.join(self.config.backup_dir, bkup)
>>>>>>> 92dae393
            with open(os.path.join(cur_dir, "CHANGES_SINCE")) as changes_fd:
                output.append(changes_fd.read())

            output.append("Affected files:")
            with open(os.path.join(cur_dir, "FILEPATHS")) as paths_fd:
                filepaths = paths_fd.read().splitlines()
                for path in filepaths:
                    output.append("  {0}".format(path))

            if os.path.isfile(os.path.join(cur_dir, "NEW_FILES")):
                with open(os.path.join(cur_dir, "NEW_FILES")) as new_fd:
                    output.append("New Configuration Files:")
                    filepaths = new_fd.read().splitlines()
                    for path in filepaths:
                        output.append("  {0}".format(path))

            output.append(os.linesep)

        zope.component.getUtility(interfaces.IDisplay).generic_notification(
            os.linesep.join(output), display_util.HEIGHT)

    def add_to_temp_checkpoint(self, save_files, save_notes):
        """Add files to temporary checkpoint

        param set save_files: set of filepaths to save
        param str save_notes: notes about changes during the save

        """
<<<<<<< HEAD
        self._add_to_checkpoint_dir(self.direc["temp"], save_files, save_notes)
=======
        self._add_to_checkpoint_dir(
            self.config.temp_checkpoint_dir, save_files, save_notes)
>>>>>>> 92dae393

    def add_to_checkpoint(self, save_files, save_notes):
        """Add files to a permanent checkpoint

        :param set save_files: set of filepaths to save
        :param str save_notes: notes about changes during the save

        """
        # Check to make sure we are not overwriting a temp file
        self._check_tempfile_saves(save_files)
        self._add_to_checkpoint_dir(
<<<<<<< HEAD
            self.direc["progress"], save_files, save_notes)
=======
            self.config.in_progress_dir, save_files, save_notes)
>>>>>>> 92dae393

    def _add_to_checkpoint_dir(self, cp_dir, save_files, save_notes):
        """Add save files to checkpoint directory.

        :param str cp_dir: Checkpoint directory filepath
        :param set save_files: set of files to save
        :param str save_notes: notes about changes made during the save

        :raises IOError: If unable to open cp_dir + FILEPATHS file
        :raises :class:`letsencrypt.client.errors.LetsEncryptReverterError: If
            unable to add checkpoint

        """
        le_util.make_or_verify_dir(cp_dir, 0o755, os.geteuid())

        op_fd, existing_filepaths = self._read_and_append(
            os.path.join(cp_dir, "FILEPATHS"))

        idx = len(existing_filepaths)

        for filename in save_files:
            # No need to copy/index already existing files
            # The oldest copy already exists in the directory...
            if filename not in existing_filepaths:
                # Tag files with index so multiple files can
                # have the same filename
                logging.debug("Creating backup of %s", filename)
                try:
                    shutil.copy2(filename, os.path.join(
                        cp_dir, os.path.basename(filename) + "_" + str(idx)))
                    op_fd.write(filename + os.linesep)
                # http://stackoverflow.com/questions/4726260/effective-use-of-python-shutil-copy2
                except IOError:
                    op_fd.close()
                    logging.error(
                        "Unable to add file %s to checkpoint %s",
                        filename, cp_dir)
                    raise errors.LetsEncryptReverterError(
                        "Unable to add file {0} to checkpoint "
                        "{1}".format(filename, cp_dir))
                idx += 1
        op_fd.close()

        with open(os.path.join(cp_dir, "CHANGES_SINCE"), "a") as notes_fd:
            notes_fd.write(save_notes)

    def _read_and_append(self, filepath):  # pylint: disable=no-self-use
        """Reads the file lines and returns a fd.

        Read the file returning the lines, and a pointer to the end of the file.

        """
        # Open up filepath differently depending on if it already exists
        if os.path.isfile(filepath):
            op_fd = open(filepath, "r+")
            lines = op_fd.read().splitlines()
        else:
            lines = []
            op_fd = open(filepath, "w")

        return op_fd, lines

    def _recover_checkpoint(self, cp_dir):
        """Recover a specific checkpoint.

        Recover a specific checkpoint provided by cp_dir
        Note: this function does not reload augeas.

        :param str cp_dir: checkpoint directory file path

        :raises errors.LetsEncryptReverterError: If unable to recover checkpoint

        """
        if os.path.isfile(os.path.join(cp_dir, "FILEPATHS")):
            try:
                with open(os.path.join(cp_dir, "FILEPATHS")) as paths_fd:
                    filepaths = paths_fd.read().splitlines()
                    for idx, path in enumerate(filepaths):
                        shutil.copy2(os.path.join(
                            cp_dir,
                            os.path.basename(path) + "_" + str(idx)), path)
            except (IOError, OSError):
                # This file is required in all checkpoints.
                logging.error("Unable to recover files from %s", cp_dir)
                raise errors.LetsEncryptReverterError(
                    "Unable to recover files from %s" % cp_dir)

        # Remove any newly added files if they exist
        self._remove_contained_files(os.path.join(cp_dir, "NEW_FILES"))

        try:
            shutil.rmtree(cp_dir)
        except OSError:
            logging.error("Unable to remove directory: %s", cp_dir)
            raise errors.LetsEncryptReverterError(
                "Unable to remove directory: %s" % cp_dir)

    def _check_tempfile_saves(self, save_files):
        """Verify save isn't overwriting any temporary files.

        :param set save_files: Set of files about to be saved.

        :raises :class:`letsencrypt.client.errors.LetsEncryptReverterError`:
            when save is attempting to overwrite a temporary file.

        """
        protected_files = []

        # Get temp modified files
<<<<<<< HEAD
        temp_path = os.path.join(self.direc["temp"], "FILEPATHS")
=======
        temp_path = os.path.join(self.config.temp_checkpoint_dir, "FILEPATHS")
>>>>>>> 92dae393
        if os.path.isfile(temp_path):
            with open(temp_path, "r") as protected_fd:
                protected_files.extend(protected_fd.read().splitlines())

        # Get temp new files
<<<<<<< HEAD
        new_path = os.path.join(self.direc["temp"], "NEW_FILES")
=======
        new_path = os.path.join(self.config.temp_checkpoint_dir, "NEW_FILES")
>>>>>>> 92dae393
        if os.path.isfile(new_path):
            with open(new_path, "r") as protected_fd:
                protected_files.extend(protected_fd.read().splitlines())

        # Verify no save_file is in protected_files
        for filename in protected_files:
            if filename in save_files:
                raise errors.LetsEncryptReverterError(
                    "Attempting to overwrite challenge "
                    "file - %s" % filename)

    def register_file_creation(self, temporary, *files):
        r"""Register the creation of all files during letsencrypt execution.

        Call this method before writing to the file to make sure that the
        file will be cleaned up if the program exits unexpectedly.
        (Before a save occurs)

        :param bool temporary: If the file creation registry is for
            a temp or permanent save.
        :param \*files: file paths (str) to be registered

        :raises :class:`letsencrypt.client.errors.LetsEncryptReverterError`: If
            call does not contain necessary parameters or if the file creation
            is unable to be registered.

        """
        # Make sure some files are provided... as this is an error
        # Made this mistake in my initial implementation of apache.dvsni.py
        if not files:
            raise errors.LetsEncryptReverterError(
                "Forgot to provide files to registration call")

        if temporary:
<<<<<<< HEAD
            cp_dir = self.direc["temp"]
        else:
            cp_dir = self.direc["progress"]
=======
            cp_dir = self.config.temp_checkpoint_dir
        else:
            cp_dir = self.config.in_progress_dir
>>>>>>> 92dae393

        le_util.make_or_verify_dir(cp_dir, 0o755, os.geteuid())

        # Append all new files (that aren't already registered)
        new_fd = None
        try:
            new_fd, ex_files = self._read_and_append(
                os.path.join(cp_dir, "NEW_FILES"))

            for path in files:
                if path not in ex_files:
                    new_fd.write("{0}{1}".format(path, os.linesep))
        except (IOError, OSError):
            logging.error("Unable to register file creation(s) - %s", files)
            raise errors.LetsEncryptReverterError(
                "Unable to register file creation(s) - {0}".format(files))
        finally:
            if new_fd is not None:
                new_fd.close()

    def recovery_routine(self):
        """Revert all previously modified files.

<<<<<<< HEAD
        First, any changes found in self.direc["temp"] are removed,
=======
        First, any changes found in IConfig.temp_checkpoint_dir are removed,
>>>>>>> 92dae393
        then IN_PROGRESS changes are removed The order is important.
        IN_PROGRESS is unable to add files that are already added by a TEMP
        change.  Thus TEMP must be rolled back first because that will be the
        'latest' occurrence of the file.

        """
        self.revert_temporary_config()
<<<<<<< HEAD
        if os.path.isdir(self.direc["progress"]):
            try:
                self._recover_checkpoint(self.direc["progress"])
=======
        if os.path.isdir(self.config.in_progress_dir):
            try:
                self._recover_checkpoint(self.config.in_progress_dir)
>>>>>>> 92dae393
            except errors.LetsEncryptReverterError:
                # We have a partial or incomplete recovery
                logging.fatal("Incomplete or failed recovery for IN_PROGRESS "
                              "checkpoint - %s",
<<<<<<< HEAD
                              self.direc["progress"])
                raise errors.LetsEncryptReverterError(
                    "Incomplete or failed recovery for IN_PROGRESS checkpoint "
                    "- %s" % self.direc["progress"])
=======
                              self.config.in_progress_dir)
                raise errors.LetsEncryptReverterError(
                    "Incomplete or failed recovery for IN_PROGRESS checkpoint "
                    "- %s" % self.config.in_progress_dir)
>>>>>>> 92dae393

    def _remove_contained_files(self, file_list):  # pylint: disable=no-self-use
        """Erase all files contained within file_list.

        :param str file_list: file containing list of file paths to be deleted

        :returns: Success
        :rtype: bool

        :raises :class:`letsencrypt.client.errors.LetsEncryptReverterError`: If
            all files within file_list cannot be removed

        """
        # Check to see that file exists to differentiate can't find file_list
        # and can't remove filepaths within file_list errors.
        if not os.path.isfile(file_list):
            return False
        try:
            with open(file_list, "r") as list_fd:
                filepaths = list_fd.read().splitlines()
                for path in filepaths:
                    # Files are registered before they are added... so
                    # check to see if file exists first
                    if os.path.lexists(path):
                        os.remove(path)
                    else:
                        logging.warning(
                            "File: %s - Could not be found to be deleted%s"
                            "LE probably shut down unexpectedly",
                            os.linesep, path)
        except (IOError, OSError):
            logging.fatal(
                "Unable to remove filepaths contained within %s", file_list)
            raise errors.LetsEncryptReverterError(
                "Unable to remove filepaths contained within "
                "{0}".format(file_list))

        return True

    def finalize_checkpoint(self, title):
        """Move IN_PROGRESS checkpoint to timestamped checkpoint.

<<<<<<< HEAD
        Adds title to self.direc["progress"] CHANGES_SINCE
        Move self.direc["progress"] to Backups directory and
=======
        Adds title to self.config.in_progress_dir CHANGES_SINCE
        Move self.config.in_progress_dir to Backups directory and
>>>>>>> 92dae393
        rename the directory as a timestamp

        :param str title: Title describing checkpoint

        :raises :class:`letsencrypt.client.errors.LetsEncryptReverterError`

        """
        # Check to make sure an "in progress" directory exists
<<<<<<< HEAD
        if not os.path.isdir(self.direc["progress"]):
            return

        changes_since_path = os.path.join(
            self.direc["progress"], "CHANGES_SINCE")
        changes_since_tmp_path = os.path.join(
            self.direc["progress"], "CHANGES_SINCE.tmp")
=======
        if not os.path.isdir(self.config.in_progress_dir):
            logging.warning("No IN_PROGRESS checkpoint to finalize")
            return

        changes_since_path = os.path.join(
            self.config.in_progress_dir, 'CHANGES_SINCE')
        changes_since_tmp_path = os.path.join(
            self.config.in_progress_dir, 'CHANGES_SINCE.tmp')
>>>>>>> 92dae393

        try:
            with open(changes_since_tmp_path, "w") as changes_tmp:
                changes_tmp.write("-- %s --\n" % title)
                with open(changes_since_path, "r") as changes_orig:
                    changes_tmp.write(changes_orig.read())

            shutil.move(changes_since_tmp_path, changes_since_path)
        except (IOError, OSError):
            logging.error("Unable to finalize checkpoint - adding title")
            raise errors.LetsEncryptReverterError("Unable to add title")

        self._timestamp_progress_dir()

    def _timestamp_progress_dir(self):
        """Timestamp the checkpoint."""
        # It is possible save checkpoints faster than 1 per second resulting in
        # collisions in the naming convention.
        cur_time = time.time()
        for _ in range(10):
<<<<<<< HEAD
            final_dir = os.path.join(self.direc["backup"], str(cur_time))
            try:
                os.rename(self.direc["progress"], final_dir)
=======
            final_dir = os.path.join(self.config.backup_dir, str(cur_time))
            try:
                os.rename(self.config.in_progress_dir, final_dir)
>>>>>>> 92dae393
                return
            except OSError:
                # It is possible if the checkpoints are made extremely quickly
                # that will result in a name collision.
                # If so, increment and try again
                cur_time += .01

        # After 10 attempts... something is probably wrong here...
        logging.error(
            "Unable to finalize checkpoint, %s -> %s",
<<<<<<< HEAD
            self.direc["progress"], final_dir)
=======
            self.config.in_progress_dir, final_dir)
>>>>>>> 92dae393
        raise errors.LetsEncryptReverterError(
            "Unable to finalize checkpoint renaming")<|MERGE_RESOLUTION|>--- conflicted
+++ resolved
@@ -6,11 +6,6 @@
 
 import zope.component
 
-<<<<<<< HEAD
-from letsencrypt.client import CONFIG
-=======
-from letsencrypt.client import display
->>>>>>> 92dae393
 from letsencrypt.client import errors
 from letsencrypt.client import interfaces
 from letsencrypt.client import le_util
@@ -18,15 +13,6 @@
 
 
 class Reverter(object):
-<<<<<<< HEAD
-    """Reverter Class - save and revert configuration checkpoints"""
-    def __init__(self, direc=None):
-        if not direc:
-            direc = {"backup": CONFIG.BACKUP_DIR,
-                     "temp": CONFIG.TEMP_CHECKPOINT_DIR,
-                     "progress": CONFIG.IN_PROGRESS_DIR}
-        self.direc = direc
-=======
     """Reverter Class - save and revert configuration checkpoints.
 
     :param config: Configuration.
@@ -35,7 +21,6 @@
     """
     def __init__(self, config):
         self.config = config
->>>>>>> 92dae393
 
     def revert_temporary_config(self):
         """Reload users original configuration files after a temporary save.
@@ -47,15 +32,6 @@
             Unable to revert config
 
         """
-<<<<<<< HEAD
-        if os.path.isdir(self.direc["temp"]):
-            try:
-                self._recover_checkpoint(self.direc["temp"])
-            except errors.LetsEncryptReverterError:
-                # We have a partial or incomplete recovery
-                logging.fatal("Incomplete or failed recovery for %s",
-                              self.direc["temp"])
-=======
         if os.path.isdir(self.config.temp_checkpoint_dir):
             try:
                 self._recover_checkpoint(self.config.temp_checkpoint_dir)
@@ -63,7 +39,6 @@
                 # We have a partial or incomplete recovery
                 logging.fatal("Incomplete or failed recovery for %s",
                               self.config.temp_checkpoint_dir)
->>>>>>> 92dae393
                 raise errors.LetsEncryptReverterError(
                     "Unable to revert temporary config")
 
@@ -88,11 +63,7 @@
             logging.error("Rollback argument must be a positive integer")
             raise errors.LetsEncryptReverterError("Invalid Input")
 
-<<<<<<< HEAD
-        backups = os.listdir(self.direc["backup"])
-=======
         backups = os.listdir(self.config.backup_dir)
->>>>>>> 92dae393
         backups.sort()
 
         if len(backups) < rollback:
@@ -100,11 +71,7 @@
                             rollback, len(backups))
 
         while rollback > 0 and backups:
-<<<<<<< HEAD
-            cp_dir = os.path.join(self.direc["backup"], backups.pop())
-=======
             cp_dir = os.path.join(self.config.backup_dir, backups.pop())
->>>>>>> 92dae393
             try:
                 self._recover_checkpoint(cp_dir)
             except errors.LetsEncryptReverterError:
@@ -121,11 +88,7 @@
         .. todo:: Decide on a policy for error handling, OSError IOError...
 
         """
-<<<<<<< HEAD
-        backups = os.listdir(self.direc["backup"])
-=======
         backups = os.listdir(self.config.backup_dir)
->>>>>>> 92dae393
         backups.sort(reverse=True)
 
         if not backups:
@@ -139,20 +102,12 @@
                 float(bkup)
         except ValueError:
             raise errors.LetsEncryptReverterError(
-<<<<<<< HEAD
-                "Invalid directories in {0}".format(self.direc["backup"]))
-=======
                 "Invalid directories in {0}".format(self.config.backup_dir))
->>>>>>> 92dae393
 
         output = []
         for bkup in backups:
             output.append(time.ctime(float(bkup)))
-<<<<<<< HEAD
-            cur_dir = os.path.join(self.direc["backup"], bkup)
-=======
             cur_dir = os.path.join(self.config.backup_dir, bkup)
->>>>>>> 92dae393
             with open(os.path.join(cur_dir, "CHANGES_SINCE")) as changes_fd:
                 output.append(changes_fd.read())
 
@@ -181,12 +136,8 @@
         param str save_notes: notes about changes during the save
 
         """
-<<<<<<< HEAD
-        self._add_to_checkpoint_dir(self.direc["temp"], save_files, save_notes)
-=======
         self._add_to_checkpoint_dir(
             self.config.temp_checkpoint_dir, save_files, save_notes)
->>>>>>> 92dae393
 
     def add_to_checkpoint(self, save_files, save_notes):
         """Add files to a permanent checkpoint
@@ -198,11 +149,7 @@
         # Check to make sure we are not overwriting a temp file
         self._check_tempfile_saves(save_files)
         self._add_to_checkpoint_dir(
-<<<<<<< HEAD
-            self.direc["progress"], save_files, save_notes)
-=======
             self.config.in_progress_dir, save_files, save_notes)
->>>>>>> 92dae393
 
     def _add_to_checkpoint_dir(self, cp_dir, save_files, save_notes):
         """Add save files to checkpoint directory.
@@ -312,21 +259,13 @@
         protected_files = []
 
         # Get temp modified files
-<<<<<<< HEAD
-        temp_path = os.path.join(self.direc["temp"], "FILEPATHS")
-=======
         temp_path = os.path.join(self.config.temp_checkpoint_dir, "FILEPATHS")
->>>>>>> 92dae393
         if os.path.isfile(temp_path):
             with open(temp_path, "r") as protected_fd:
                 protected_files.extend(protected_fd.read().splitlines())
 
         # Get temp new files
-<<<<<<< HEAD
-        new_path = os.path.join(self.direc["temp"], "NEW_FILES")
-=======
         new_path = os.path.join(self.config.temp_checkpoint_dir, "NEW_FILES")
->>>>>>> 92dae393
         if os.path.isfile(new_path):
             with open(new_path, "r") as protected_fd:
                 protected_files.extend(protected_fd.read().splitlines())
@@ -361,15 +300,9 @@
                 "Forgot to provide files to registration call")
 
         if temporary:
-<<<<<<< HEAD
-            cp_dir = self.direc["temp"]
-        else:
-            cp_dir = self.direc["progress"]
-=======
             cp_dir = self.config.temp_checkpoint_dir
         else:
             cp_dir = self.config.in_progress_dir
->>>>>>> 92dae393
 
         le_util.make_or_verify_dir(cp_dir, 0o755, os.geteuid())
 
@@ -393,11 +326,7 @@
     def recovery_routine(self):
         """Revert all previously modified files.
 
-<<<<<<< HEAD
-        First, any changes found in self.direc["temp"] are removed,
-=======
         First, any changes found in IConfig.temp_checkpoint_dir are removed,
->>>>>>> 92dae393
         then IN_PROGRESS changes are removed The order is important.
         IN_PROGRESS is unable to add files that are already added by a TEMP
         change.  Thus TEMP must be rolled back first because that will be the
@@ -405,30 +334,17 @@
 
         """
         self.revert_temporary_config()
-<<<<<<< HEAD
-        if os.path.isdir(self.direc["progress"]):
-            try:
-                self._recover_checkpoint(self.direc["progress"])
-=======
         if os.path.isdir(self.config.in_progress_dir):
             try:
                 self._recover_checkpoint(self.config.in_progress_dir)
->>>>>>> 92dae393
             except errors.LetsEncryptReverterError:
                 # We have a partial or incomplete recovery
                 logging.fatal("Incomplete or failed recovery for IN_PROGRESS "
                               "checkpoint - %s",
-<<<<<<< HEAD
-                              self.direc["progress"])
-                raise errors.LetsEncryptReverterError(
-                    "Incomplete or failed recovery for IN_PROGRESS checkpoint "
-                    "- %s" % self.direc["progress"])
-=======
                               self.config.in_progress_dir)
                 raise errors.LetsEncryptReverterError(
                     "Incomplete or failed recovery for IN_PROGRESS checkpoint "
                     "- %s" % self.config.in_progress_dir)
->>>>>>> 92dae393
 
     def _remove_contained_files(self, file_list):  # pylint: disable=no-self-use
         """Erase all files contained within file_list.
@@ -471,13 +387,8 @@
     def finalize_checkpoint(self, title):
         """Move IN_PROGRESS checkpoint to timestamped checkpoint.
 
-<<<<<<< HEAD
-        Adds title to self.direc["progress"] CHANGES_SINCE
-        Move self.direc["progress"] to Backups directory and
-=======
         Adds title to self.config.in_progress_dir CHANGES_SINCE
         Move self.config.in_progress_dir to Backups directory and
->>>>>>> 92dae393
         rename the directory as a timestamp
 
         :param str title: Title describing checkpoint
@@ -486,24 +397,14 @@
 
         """
         # Check to make sure an "in progress" directory exists
-<<<<<<< HEAD
-        if not os.path.isdir(self.direc["progress"]):
+        if not os.path.isdir(self.config.in_progress_dir):
             return
 
         changes_since_path = os.path.join(
-            self.direc["progress"], "CHANGES_SINCE")
+            self.config.in_progress_dir, "CHANGES_SINCE")
+
         changes_since_tmp_path = os.path.join(
-            self.direc["progress"], "CHANGES_SINCE.tmp")
-=======
-        if not os.path.isdir(self.config.in_progress_dir):
-            logging.warning("No IN_PROGRESS checkpoint to finalize")
-            return
-
-        changes_since_path = os.path.join(
-            self.config.in_progress_dir, 'CHANGES_SINCE')
-        changes_since_tmp_path = os.path.join(
-            self.config.in_progress_dir, 'CHANGES_SINCE.tmp')
->>>>>>> 92dae393
+            self.config.in_progress_dir, "CHANGES_SINCE.tmp")
 
         try:
             with open(changes_since_tmp_path, "w") as changes_tmp:
@@ -524,15 +425,9 @@
         # collisions in the naming convention.
         cur_time = time.time()
         for _ in range(10):
-<<<<<<< HEAD
-            final_dir = os.path.join(self.direc["backup"], str(cur_time))
-            try:
-                os.rename(self.direc["progress"], final_dir)
-=======
             final_dir = os.path.join(self.config.backup_dir, str(cur_time))
             try:
                 os.rename(self.config.in_progress_dir, final_dir)
->>>>>>> 92dae393
                 return
             except OSError:
                 # It is possible if the checkpoints are made extremely quickly
@@ -543,10 +438,6 @@
         # After 10 attempts... something is probably wrong here...
         logging.error(
             "Unable to finalize checkpoint, %s -> %s",
-<<<<<<< HEAD
-            self.direc["progress"], final_dir)
-=======
             self.config.in_progress_dir, final_dir)
->>>>>>> 92dae393
         raise errors.LetsEncryptReverterError(
             "Unable to finalize checkpoint renaming")